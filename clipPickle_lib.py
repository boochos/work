--- conflicted
+++ resolved
@@ -1,23 +1,27 @@
 import maya.cmds as cmds
 import maya.mel as mel
-import time, getpass
-import pickle, os
+import time
+import getpass
+import pickle
+import os
 
 #
 
 
-def message( what='', maya=True ):
+def message(what='', maya=True):
     what = '-- ' + what + ' --'
     global tell
     tell = what
     if maya == True:
-        mel.eval( 'print \"' + what + '\";' )
+        mel.eval('print \"' + what + '\";')
     else:
         print what
 
+
 class Key():
-    def __init__( self, obj, attr, crv, frame, offset=0, weightedTangents=None ):
-        #dont think this currently accounts for weighted tangents
+
+    def __init__(self, obj, attr, crv, frame, offset=0, weightedTangents=None):
+        # dont think this currently accounts for weighted tangents
         self.obj = obj
         self.attr = attr
         self.frame = frame
@@ -35,69 +39,64 @@
         self.offset = offset
         self.getKey()
 
-<<<<<<< HEAD
-    # pretty sure these defs should be in the Attribute class
-
-=======
->>>>>>> ce38372a
-    def getKey( self ):
-        #print self.obj
-        #print self.crv
-        #print self.frame
-        #print self.attr
-        #print index
-        self.value = cmds.keyframe( self.crv, q=True, time=( self.frame, self.frame ), valueChange=True, a=True )[0]
-        #print self.value
-        self.inAngle = cmds.keyTangent( self.crv, q=True, time=( self.frame, self.frame ), inAngle=True )[0]
-        self.outAngle = cmds.keyTangent( self.crv, q=True, time=( self.frame, self.frame ), outAngle=True )[0]
-        self.inTangentType = cmds.keyTangent( self.crv, q=True, time=( self.frame, self.frame ), inTangentType=True )[0]
-        self.outTangentType = cmds.keyTangent( self.crv, q=True, time=( self.frame, self.frame ), outTangentType=True )[0]
-        self.lock = cmds.keyTangent( self.crv, q=True, time=( self.frame, self.frame ), lock=True )[0]
+    def getKey(self):
+        # print self.obj
+        # print self.crv
+        # print self.frame
+        # print self.attr
+        # print index
+        self.value = cmds.keyframe(
+            self.crv, q=True, time=(self.frame, self.frame), valueChange=True, a=True)[0]
+        # print self.value
+        self.inAngle = cmds.keyTangent(
+            self.crv, q=True, time=(self.frame, self.frame), inAngle=True)[0]
+        self.outAngle = cmds.keyTangent(
+            self.crv, q=True, time=(self.frame, self.frame), outAngle=True)[0]
+        self.inTangentType = cmds.keyTangent(
+            self.crv, q=True, time=(self.frame, self.frame), inTangentType=True)[0]
+        self.outTangentType = cmds.keyTangent(
+            self.crv, q=True, time=(self.frame, self.frame), outTangentType=True)[0]
+        self.lock = cmds.keyTangent(
+            self.crv, q=True, time=(self.frame, self.frame), lock=True)[0]
         if self.weightedTangents:
-            self.weightLock = cmds.keyTangent( self.crv, q=True, time=( self.frame, self.frame ), weightLock=True )[0]
-            self.inWeight = cmds.keyTangent( self.crv, q=True, time=( self.frame, self.frame ), inWeight=True )[0]
-            self.outWeight = cmds.keyTangent( self.crv, q=True, time=( self.frame, self.frame ), outWeight=True )[0]
-
-    def putKey( self ):
-        #set key, creates curve node
-        #print self.obj, self.attr, self.frame, self.offset, self.value, '_____________________________'
-        cmds.setKeyframe( self.obj, at=self.attr, time=( self.frame + self.offset, self.frame + self.offset ), value=self.value, shape=False )
-        #update curve name, set curve type
-        self.crv = cmds.findKeyframe( self.obj, at=self.attr, c=True )[0]
-        cmds.keyframe( self.crv, time=( self.frame + self.offset, self.frame + self.offset ), valueChange=self.value )    #correction, hacky, should fix
-        cmds.setAttr( self.crv + '.weightedTangents', self.weightedTangents )
-<<<<<<< HEAD
-        #set rest of key attributes
-        cmds.keyTangent( self.obj, edit=True, time=( self.frame + self.offset, self.frame + self.offset ), attribute=self.attr,
-        inTangentType=self.inTangentType, outTangentType=self.outTangentType, inAngle=self.inAngle, outAngle=self.outAngle, lock=self.lock )
-        # weights, doing this last sets the weights correctly for some reason
-        if  self.weightedTangents:
-            cmds.keyTangent( self.obj, edit=True, time=( self.frame + self.offset, self.frame + self.offset ), attribute=self.attr, weightLock=self.weightLock,
-            inWeight=self.inWeight, outWeight=self.outWeight)
-        else:
-            # print 'no weights on curve'
-            pass
-
-=======
-        cmds.keyTangent( self.crv, edit=True, time=( self.frame + self.offset, self.frame + self.offset ),
-        inTangentType=self.inTangentType, outTangentType=self.outTangentType, inAngle=self.inAngle, outAngle=self.outAngle, lock=self.lock )
-        if  self.weightedTangents:
-            cmds.keyTangent( self.crv, edit=True, time=( self.frame + self.offset, self.frame + self.offset ), weightLock=self.weightLock,
-            inWeight=self.inWeight, outWeight=self.outWeight )
->>>>>>> ce38372a
-
-class Attribute( Key ):
-    def __init__( self, obj, attr, offset=0 ):
+            self.weightLock = cmds.keyTangent(
+                self.crv, q=True, time=(self.frame, self.frame), weightLock=True)[0]
+            self.inWeight = cmds.keyTangent(
+                self.crv, q=True, time=(self.frame, self.frame), inWeight=True)[0]
+            self.outWeight = cmds.keyTangent(
+                self.crv, q=True, time=(self.frame, self.frame), outWeight=True)[0]
+
+    def putKey(self):
+        # set key, creates curve node
+        # print self.obj, self.attr, self.frame, self.offset, self.value,
+        # '_____________________________'
+        cmds.setKeyframe(self.obj, at=self.attr, time=(
+            self.frame + self.offset, self.frame + self.offset), value=self.value, shape=False)
+        # update curve name, set curve type, set weights
+        self.crv = cmds.findKeyframe(self.obj, at=self.attr, c=True)[0]
+        cmds.keyframe(self.crv, time=(self.frame + self.offset, self.frame +
+                                      self.offset), valueChange=self.value)  # correction, hacky, should fix
+        cmds.setAttr(self.crv + '.weightedTangents', self.weightedTangents)
+        cmds.keyTangent(self.crv, edit=True, time=(self.frame + self.offset, self.frame + self.offset),
+                        inTangentType=self.inTangentType, outTangentType=self.outTangentType, inAngle=self.inAngle, outAngle=self.outAngle, lock=self.lock)
+        if self.weightedTangents:
+            cmds.keyTangent(self.crv, edit=True, time=(self.frame + self.offset, self.frame + self.offset), weightLock=self.weightLock,
+                            inWeight=self.inWeight, outWeight=self.outWeight)
+
+
+class Attribute(Key):
+
+    def __init__(self, obj, attr, offset=0):
         '''
         add get/put keys from Key class to this one
         '''
         self.obj = obj
         self.name = attr
-        self.crv = cmds.findKeyframe( self.obj, at=self.name, c=True )
+        self.crv = cmds.findKeyframe(self.obj, at=self.name, c=True)
         # print self.crv
         self.frames = []
         self.keys = []
-        self.value = cmds.getAttr( self.obj + '.' + self.name )
+        self.value = cmds.getAttr(self.obj + '.' + self.name)
         self.offset = offset
         self.preInfinity = None
         self.postInfinity = None
@@ -105,92 +104,97 @@
         self.baked = False
         self.getCurve()
 
-    def getCurve( self ):
+    def getCurve(self):
         if self.crv != None:
-            if len( self.crv ) == 1:
+            if len(self.crv) == 1:
                 self.crv = self.crv[0]
                 self.getCurveAttrs()
                 self.getFrames()
                 self.getKeys()
 
-    def getCurveAttrs( self ):
-        self.preInfinity = cmds.getAttr( self.crv + '.preInfinity' )
-        self.postInfinity = cmds.getAttr( self.crv + '.postInfinity' )
-        self.weightedTangents = cmds.getAttr( self.crv + '.weightedTangents' )
-
-    def getFrames( self ):
+    def getCurveAttrs(self):
+        self.preInfinity = cmds.getAttr(self.crv + '.preInfinity')
+        self.postInfinity = cmds.getAttr(self.crv + '.postInfinity')
+        self.weightedTangents = cmds.getAttr(self.crv + '.weightedTangents')
+
+    def getFrames(self):
         if self.crv != None:
             self.getCurveAttrs()
-            framesTmp = cmds.keyframe( self.crv, q=True )
+            framesTmp = cmds.keyframe(self.crv, q=True)
             for frame in framesTmp:
-                self.frames.append( frame )
-            self.frames = list( set( self.frames ) )
+                self.frames.append(frame)
+            self.frames = list(set(self.frames))
             self.frames.sort()
 
-    def getKeys( self ):
+    def getKeys(self):
         for frame in self.frames:
-            a = Key( self.obj, self.name, self.crv, frame, weightedTangents=self.weightedTangents )
-            self.keys.append( a )
-
-    def putCurve( self ):
-        #print self.obj, '________________________obj'
+            a = Key(self.obj, self.name, self.crv, frame,
+                    weightedTangents=self.weightedTangents)
+            self.keys.append(a)
+
+    def putCurve(self):
+        # print self.obj, '________________________obj'
         if self.keys:
-            #print len(self.keys)
+            # print len(self.keys)
             for k in self.keys:
                 k.obj = self.obj
                 k.offset = self.offset
                 k.crv = self.crv
-                #make sure attr exists, is not locked
-                if cmds.objExists( self.obj + '.' + self.name ):
-                    if not cmds.getAttr( self.obj + '.' + self.name, l=True ):
+                # make sure attr exists, is not locked
+                if cmds.objExists(self.obj + '.' + self.name):
+                    if not cmds.getAttr(self.obj + '.' + self.name, l=True):
                         k.putKey()
                         self.putCurveAttrs()
         else:
-            #print '_______putcurve set attr'
-            if cmds.objExists( self.obj + '.' + self.name ):
-                if not cmds.getAttr( self.obj + '.' + self.name, l=True ):
-                    cmds.setAttr( self.obj + '.' + self.name, self.value )
-
-    def putCurveAttrs( self ):
-        #need to update curve name, isnt the same as stored, depends on how curves and layers are ceated
-        self.crv = cmds.findKeyframe( self.obj, at=self.name, c=True )[0]
-        cmds.setAttr( self.crv + '.preInfinity', self.preInfinity )
-        cmds.setAttr( self.crv + '.postInfinity', self.postInfinity )
-
-class Obj( Attribute ):
-    def __init__( self, obj, offset=0 ):
+            # print '_______putcurve set attr'
+            if cmds.objExists(self.obj + '.' + self.name):
+                if not cmds.getAttr(self.obj + '.' + self.name, l=True):
+                    cmds.setAttr(self.obj + '.' + self.name, self.value)
+
+    def putCurveAttrs(self):
+        # need to update curve name, isnt the same as stored, depends on how
+        # curves and layers are ceated
+        self.crv = cmds.findKeyframe(self.obj, at=self.name, c=True)[0]
+        cmds.setAttr(self.crv + '.preInfinity', self.preInfinity)
+        cmds.setAttr(self.crv + '.postInfinity', self.postInfinity)
+
+
+class Obj(Attribute):
+
+    def __init__(self, obj, offset=0):
         self.name = obj
         print self.name, '_______name__'
         self.offset = offset
         self.attributes = []
         self.getAttribute()
 
-    def getAttribute( self ):
-        keyable = cmds.listAttr( self.name, k=True, s=True )
-        #print keyable
-        non_keyable = cmds.listAttr( self.name, cb=True )    #cb non keyable
-        #print keyable
+    def getAttribute(self):
+        keyable = cmds.listAttr(self.name, k=True, s=True)
+        # print keyable
+        non_keyable = cmds.listAttr(self.name, cb=True)  # cb non keyable
+        # print keyable
         if keyable:
             for k in keyable:
-                a = Attribute( self.name, k )
-                self.attributes.append( a )
-
-    def getDrivenAttribute( self ):
-        #collect constrained, setDriven, expression attrs
-        #create
+                a = Attribute(self.name, k)
+                self.attributes.append(a)
+
+    def getDrivenAttribute(self):
+        # collect constrained, setDriven, expression attrs
+        # create
         pass
 
-    def putAttribute( self ):
-        #print self.name, '__________________________putAttr'
+    def putAttribute(self):
+        # print self.name, '__________________________putAttr'
         for attr in self.attributes:
             attr.obj = self.name
             attr.offset = self.offset
             attr.putCurve()
-            #print attr.obj
-
-
-class Layer( Obj ):
-    def __init__( self, sel=[], name=None, offset=0, ns=None, comment='' ):
+            # print attr.obj
+
+
+class Layer(Obj):
+
+    def __init__(self, sel=[], name=None, offset=0, ns=None, comment=''):
         '''
         can use to copy and paste animation
         '''
@@ -202,7 +206,7 @@
         self.objects = []
         self.offset = offset
         self.ns = ns
-        #layer attrs
+        # layer attrs
         self.name = name
         self.mute = None
         self.solo = None
@@ -212,147 +216,153 @@
         self.override = None
         self.passthrough = None
         self.weight = None
-        self.rotationAccumulationMode = None    #test if enums work
+        self.rotationAccumulationMode = None  # test if enums work
         self.scaleAccumulationMode = None
         #
         self.getObjects()
         self.getLayerAttrs()
         self.getStartEndLength()
 
-    def getObjects( self ):
+    def getObjects(self):
         for obj in self.sel:
-            a = Obj( obj )
-            self.objects.append( a )
-        #print self.sel
-        #print self.putObjectList
-
-    def getStartEndLength( self ):
+            a = Obj(obj)
+            self.objects.append(a)
+        # print self.sel
+        # print self.putObjectList
+
+    def getStartEndLength(self):
         frames = []
         for obj in self.objects:
             for attr in obj.attributes:
-                if len( attr.keys ) > 0:
+                if len(attr.keys) > 0:
                     for k in attr.keys:
-                        frames.append( k.frame )
-        frames = sorted( list( set( frames ) ) )
+                        frames.append(k.frame)
+        frames = sorted(list(set(frames)))
         if frames:
             self.start = frames[0]
-            self.end = frames[len( frames ) - 1]
+            self.end = frames[len(frames) - 1]
             self.length = self.end - self.start + 1
 
-    def getLayerAttrs( self ):
+    def getLayerAttrs(self):
         if self.name:
-            self.mute = cmds.getAttr( self.name + '.mute' )
-            self.solo = cmds.getAttr( self.name + '.solo' )
-            self.lock = cmds.getAttr( self.name + '.lock' )
-            self.ghost = cmds.getAttr( self.name + '.ghost' )
-            self.ghostColor = cmds.getAttr( self.name + '.ghostColor' )
-            self.override = cmds.getAttr( self.name + '.override' )
-            self.passthrough = cmds.getAttr( self.name + '.passthrough' )
-            self.weight = Attribute( self.name, 'weight' )
-            self.rotationAccumulationMode = cmds.getAttr( self.name + '.rotationAccumulationMode' )
-            self.scaleAccumulationMode = cmds.getAttr( self.name + '.scaleAccumulationMode' )
-
-    def putObjects( self, atCurrentFrame=False ):
-        #print self.sel
-        #print self.putObjectList
-        autoKey = cmds.autoKeyframe( q=True, state=True )
-        cmds.autoKeyframe( state=False )
-        #current #NO LONGER USED, REMOVE ONCE MERGED WITH WORK COPY OF KET CLASS
+            self.mute = cmds.getAttr(self.name + '.mute')
+            self.solo = cmds.getAttr(self.name + '.solo')
+            self.lock = cmds.getAttr(self.name + '.lock')
+            self.ghost = cmds.getAttr(self.name + '.ghost')
+            self.ghostColor = cmds.getAttr(self.name + '.ghostColor')
+            self.override = cmds.getAttr(self.name + '.override')
+            self.passthrough = cmds.getAttr(self.name + '.passthrough')
+            self.weight = Attribute(self.name, 'weight')
+            self.rotationAccumulationMode = cmds.getAttr(
+                self.name + '.rotationAccumulationMode')
+            self.scaleAccumulationMode = cmds.getAttr(
+                self.name + '.scaleAccumulationMode')
+
+    def putObjects(self, atCurrentFrame=False):
+        # print self.sel
+        # print self.putObjectList
+        autoKey = cmds.autoKeyframe(q=True, state=True)
+        cmds.autoKeyframe(state=False)
+        # current #NO LONGER USED, REMOVE ONCE MERGED WITH WORK COPY OF KET
+        # CLASS
         if atCurrentFrame:
-            current = cmds.currentTime( q=True )
+            current = cmds.currentTime(q=True)
             if self.start > current:
                 self.offset = current - self.start
             else:
-                self.offset = ( ( self.start - current ) * -1.0 ) + 0.0
-            #print self.offset
-        #put
+                self.offset = ((self.start - current) * -1.0) + 0.0
+            # print self.offset
+        # put
         for obj in self.objects:
-            #if cmds.objExists(obj.name):
+            # if cmds.objExists(obj.name):
             obj.offset = self.offset
             obj.putAttribute()
-        cmds.autoKeyframe( state=autoKey )
-
-    def putLayerAttrs( self ):
-        #static attrs
-        cmds.setAttr( self.name + '.mute', self.mute )
-        cmds.setAttr( self.name + '.solo', self.solo )
-        cmds.setAttr( self.name + '.lock' , self.lock )
-        cmds.setAttr( self.name + '.ghost', self.ghost )
-        cmds.setAttr( self.name + '.ghostColor', self.ghostColor )
-        cmds.setAttr( self.name + '.override', self.override )
-        cmds.setAttr( self.name + '.passthrough', self.passthrough )
-        cmds.setAttr( self.name + '.rotationAccumulationMode', self.rotationAccumulationMode )
-        cmds.setAttr( self.name + '.scaleAccumulationMode', self.scaleAccumulationMode )
-        #animated attrs
+        cmds.autoKeyframe(state=autoKey)
+
+    def putLayerAttrs(self):
+        # static attrs
+        cmds.setAttr(self.name + '.mute', self.mute)
+        cmds.setAttr(self.name + '.solo', self.solo)
+        cmds.setAttr(self.name + '.lock', self.lock)
+        cmds.setAttr(self.name + '.ghost', self.ghost)
+        cmds.setAttr(self.name + '.ghostColor', self.ghostColor)
+        cmds.setAttr(self.name + '.override', self.override)
+        cmds.setAttr(self.name + '.passthrough', self.passthrough)
+        cmds.setAttr(
+            self.name + '.rotationAccumulationMode', self.rotationAccumulationMode)
+        cmds.setAttr(
+            self.name + '.scaleAccumulationMode', self.scaleAccumulationMode)
+        # animated attrs
         self.weight.offset = self.offset
         self.weight.obj = self.name
         self.weight.putCurve()
 
-class Clip( Layer ):
-    def __init__( self, name='', comment='', poseOnly=False ):
-        self.sel = cmds.ls( sl=True )
+
+class Clip(Layer):
+
+    def __init__(self, name='', comment='', poseOnly=False):
+        self.sel = cmds.ls(sl=True)
         self.name = name
         self.comment = comment
         self.poseOnly = poseOnly
         self.source = None
         self.user = getpass.getuser()
-        self.date = time.strftime( "%c" )
+        self.date = time.strftime("%c")
         #
         self.start = None
         self.end = None
         self.length = None
-        self.layers = []    #list of class layers
+        self.layers = []  # list of class layers
         self.layerNames = None
         self.rootLayer = None
-        #set on import of clip
-        self.offset = 0    #import
+        # set on import of clip
+        self.offset = 0  # import
         #
         self.getLayers()
         self.getClipAttrs()
-<<<<<<< HEAD
-        
-        'test' #bla
-=======
         self.getClipStartEndLength()
->>>>>>> ce38372a
-
-    def getClipAttrs( self ):
-        #scene name
-        sceneName = cmds.file( q=True, sn=True )
-        self.source = sceneName[sceneName.rfind( '/' ) + 1:]
-
-    def getLayers( self ):
-        #get layers in scene
-        self.layerNames = cmds.ls( type='animLayer' )    #should consider reversing order
-        self.rootLayer = cmds.animLayer( q=True, root=True )
+
+    def getClipAttrs(self):
+        # scene name
+        sceneName = cmds.file(q=True, sn=True)
+        self.source = sceneName[sceneName.rfind('/') + 1:]
+
+    def getLayers(self):
+        # get layers in scene
+        # should consider reversing order
+        self.layerNames = cmds.ls(type='animLayer')
+        self.rootLayer = cmds.animLayer(q=True, root=True)
         if self.layerNames:
             for layer in self.layerNames:
-                #collect objects in layer
+                # collect objects in layer
                 currentLayerMembers = []
-                connected = cmds.listConnections( layer, s=1, d=0, t='transform' )
+                connected = cmds.listConnections(
+                    layer, s=1, d=0, t='transform')
                 if connected:
-                    objects = list( set( connected ) )
+                    objects = list(set(connected))
                     for s in self.sel:
                         if s in objects:
-                            currentLayerMembers.append( s )
+                            currentLayerMembers.append(s)
                     if currentLayerMembers:
-                        self.setActiveLayer( layer )
-                        #build class
-                        #print layer, '_________'
-                        clp = Layer( name=layer, sel=currentLayerMembers, comment=self.comment )
-                        self.layers.append( clp )
+                        self.setActiveLayer(layer)
+                        # build class
+                        # print layer, '_________'
+                        clp = Layer(
+                            name=layer, sel=currentLayerMembers, comment=self.comment)
+                        self.layers.append(clp)
                 else:
                     print layer, '     no members'
-            self.setActiveLayer( l=self.rootLayer )
-            clp = Layer( sel=self.sel, comment=self.comment )    #build root layer class
-            self.layers.append( clp )
+            self.setActiveLayer(l=self.rootLayer)
+            # build root layer class
+            clp = Layer(sel=self.sel, comment=self.comment)
+            self.layers.append(clp)
         else:
-            #no anim layers, create single layer class
-            clp = Layer( name=None, sel=self.sel, comment=self.comment )
-            self.layers.append( clp )
-        #print self.putLayerList
-
-    def getClipStartEndLength( self ):
+            # no anim layers, create single layer class
+            clp = Layer(name=None, sel=self.sel, comment=self.comment)
+            self.layers.append(clp)
+        # print self.putLayerList
+
+    def getClipStartEndLength(self):
         for layer in self.layers:
             if self.start == None:
                 self.start = layer.start
@@ -364,131 +374,131 @@
                     self.end = layer.end
         self.length = self.end - self.start + 1
 
-    def setActiveLayer( self, l=None ):
-        #maya 2014, this does not activate layer: cmds.animLayer( ex, e=True, sel=False )
-        #need to source mel script, otherwise selectLayer command doesn't exist
-        #source "C:/Program Files/Autodesk/Maya2014/scripts/startup/buildSetAnimLayerMenu.mel";
-        mel.eval( 'source "buildSetAnimLayerMenu.mel";' )
+    def setActiveLayer(self, l=None):
+        # maya 2014, this does not activate layer: cmds.animLayer( ex, e=True, sel=False )
+        # need to source mel script, otherwise selectLayer command doesn't exist
+        # source "C:/Program
+        # Files/Autodesk/Maya2014/scripts/startup/buildSetAnimLayerMenu.mel";
+        mel.eval('source "buildSetAnimLayerMenu.mel";')
         if l:
-            mel.eval( 'selectLayer(\"' + l + '\");' )
+            mel.eval('selectLayer(\"' + l + '\");')
         else:
-            mel.eval( 'selectLayer(\"");' )
-
-    def putLayers( self, mergeExistingLayers=True, applyLayerSettings=True ):
-        #restore layers from class
+            mel.eval('selectLayer(\"");')
+
+    def putLayers(self, mergeExistingLayers=True, applyLayerSettings=True):
+        # restore layers from class
         clash = '__CLASH__'
         for layer in self.layers:
-            #set import options
+            # set import options
             layer.offset = self.offset
-            sceneRootLayer = cmds.animLayer( q=True, root=True )
-            #check if iteration is root layer, root layer name = None
+            sceneRootLayer = cmds.animLayer(q=True, root=True)
+            # check if iteration is root layer, root layer name = None
             if not layer.name:
-                self.setActiveLayer( l=sceneRootLayer )
+                self.setActiveLayer(l=sceneRootLayer)
                 layer.putObjects()
             else:
-                if not cmds.animLayer( layer.name, q=True, ex=True ):
-                    #create layer
-                    cmds.animLayer( layer.name )
+                if not cmds.animLayer(layer.name, q=True, ex=True):
+                    # create layer
+                    cmds.animLayer(layer.name)
                 else:
-                    #print mergeExistingLayers
+                    # print mergeExistingLayers
                     if not mergeExistingLayers:
-                        if not cmds.animLayer( clash + layer.name, q=True, ex=True ):
-                            #update name in class with clashing prefix
-                            layer.name = cmds.animLayer( clash + layer.name )
-                            message( 'Layer ' + layer.name + ' already exists' )
+                        if not cmds.animLayer(clash + layer.name, q=True, ex=True):
+                            # update name in class with clashing prefix
+                            layer.name = cmds.animLayer(clash + layer.name)
+                            message('Layer ' + layer.name + ' already exists')
                         else:
                             layer.name = clash + layer.name
                             #message( 'Layer ' + layer.name + ' already exists' )
                             pass
-                            #break
-                #set layer attrs
+                            # break
+                # set layer attrs
                 if applyLayerSettings:
                     layer.putLayerAttrs()
-                #set layer to current
-                self.setActiveLayer( l=layer.name )
+                # set layer to current
+                self.setActiveLayer(l=layer.name)
                 if layer.objects:
                     for obj in layer.objects:
-                        if cmds.objExists( obj.name ):
-                            cmds.select( obj.name )
-                            cmds.animLayer( layer.name, e=True, aso=True )
-                #should check if layer is empty, no objects exist in scene that existed during export, should delete if layer is empty or putObjects
-                #add animation
+                        if cmds.objExists(obj.name):
+                            cmds.select(obj.name)
+                            cmds.animLayer(layer.name, e=True, aso=True)
+                # should check if layer is empty, no objects exist in scene that existed during export, should delete if layer is empty or putObjects
+                # add animation
                 layer.putObjects()
 
-def clipSave( name='clipTemp', path='', comment='', poseOnly=False ):
+
+def clipSave(name='clipTemp', path='', comment='', poseOnly=False):
     '''
     save clip to file
-    clip directory didnt get made in patricias example, import broke things, need selective import, need overwrite import including merge
-    download script didnt import new libs.
-    add options to save and import specific ranges
-    import only specific layers and objects
-    '''
-    path = clipPath( name=name + '.clip' )
-    clp = Clip( name=name, comment=comment )
-    #print clp.name
-    fileObject = open( path, 'wb' )
-    pickle.dump( clp, fileObject )
+    '''
+    path = clipPath(name=name + '.clip')
+    clp = Clip(name=name, comment=comment)
+    # print clp.name
+    fileObject = open(path, 'wb')
+    pickle.dump(clp, fileObject)
     fileObject.close()
 
-def clipOpen( path='' ):
+
+def clipOpen(path=''):
     '''
     open clip form file
     '''
-    fileObject = open( path, 'r' )
-    clp = pickle.load( fileObject )
+    fileObject = open(path, 'r')
+    clp = pickle.load(fileObject)
     return clp
 
-def clipApply( path='', ns=True, onCurrentFrame=True, mergeExistingLayers=True, applyLayerSettings=True, putLayerList=[], putObjectList=[], poseOnly=False ):
+
+def clipApply(path='', ns=True, onCurrentFrame=True, mergeExistingLayers=True, applyLayerSettings=True, putLayerList=[], putObjectList=[], poseOnly=False):
     '''
     apply animation from file
     FIX
     need to add option to import on existing layer with same name
     add option to not apply layer settings to layers with same name
     '''
-    sel = cmds.ls( sl=1 )
-    #set import attrs
-    clp = clipOpen( path=path )
+    sel = cmds.ls(sl=1)
+    # set import attrs
+    clp = clipOpen(path=path)
     if onCurrentFrame:
-        clp.offset = onCurrentFrameOffset( start=clp.start )
+        clp.offset = onCurrentFrameOffset(start=clp.start)
     if ns:
-        clp = putNS( clp )
+        clp = putNS(clp)
     if putObjectList:
-        clp = isolateObjects( clp, putObjectList )    #not working
+        clp = isolateObjects(clp, putObjectList)  # not working
     if putLayerList:
-        clp = isolateLayers( clp, putLayerList )    #working
-    clp.poseOnly = poseOnly    #doesn't do anything yet
+        clp = isolateLayers(clp, putLayerList)  # working
+    clp.poseOnly = poseOnly  # doesn't do anything yet
     #
-    clp.putLayers( mergeExistingLayers, applyLayerSettings )
-    cmds.select( sel )
-
-def clipPath( name='' ):
+    clp.putLayers(mergeExistingLayers, applyLayerSettings)
+    cmds.select(sel)
+
+
+def clipPath(name=''):
     path = clipDefaultPath()
-    if os.path.isdir( path ):
-        return os.path.join( path, name )
+    if os.path.isdir(path):
+        return os.path.join(path, name)
     else:
-<<<<<<< HEAD
-        os.mkdir( path)
-=======
-        os.mkdir( path )
->>>>>>> ce38372a
-        return os.path.join( path, name )
+        os.mkdir(path)
+        return os.path.join(path, name)
+
 
 def clipDefaultPath():
-    user = os.path.expanduser( '~' )
+    user = os.path.expanduser('~')
     path = user + '/maya/clipLibrary/'
     return path
 
-def onCurrentFrameOffset( start=0.0 ):
-    current = cmds.currentTime( q=True )
+
+def onCurrentFrameOffset(start=0.0):
+    current = cmds.currentTime(q=True)
     offset = 0.0
     if start > current:
         offset = current - start
     else:
-        offset = ( ( start - current ) * -1.0 ) + 0.0
-    #print offset
+        offset = ((start - current) * -1.0) + 0.0
+    # print offset
     return offset
 
-def putNS( clp ):
+
+def putNS(clp):
     '''
     update namespace in clip, returns modified clip
     '''
@@ -496,83 +506,86 @@
     if ns:
         for layer in clp.layers:
             for obj in layer.objects:
-                #print obj.name
+                # print obj.name
                 if ':' in obj.name:
-                    obj.name = replaceNS( obj=obj.name, ns=ns )
+                    obj.name = replaceNS(obj=obj.name, ns=ns)
                     for attr in obj.attributes:
-                        #print attr.obj
-                        attr.obj = replaceNS( obj=attr.obj, ns=ns )
+                        # print attr.obj
+                        attr.obj = replaceNS(obj=attr.obj, ns=ns)
                         for key in attr.keys:
-                            #print key.obj
-                            key.obj = replaceNS( obj=key.obj, ns=ns )
+                            # print key.obj
+                            key.obj = replaceNS(obj=key.obj, ns=ns)
     else:
-        message( 'no namespace in selection, namespace cannot be updated', maya=True )
+        message(
+            'no namespace in selection, namespace cannot be updated', maya=True)
     return clp
 
-def getNS( *args ):
+
+def getNS(*args):
     '''
     get it from selection
     '''
-    sel = cmds.ls( sl=True )
+    sel = cmds.ls(sl=True)
     if sel:
         for item in sel:
             if ':' in sel[0]:
-                ns = sel[0].split( ':' )[0]
+                ns = sel[0].split(':')[0]
                 return ns
             else:
                 return None
     else:
         return None
 
-def replaceNS( obj='', ns='' ):
+
+def replaceNS(obj='', ns=''):
     '''
     obj = original object with namespace
     ns = new namespace
     '''
-    result = obj.replace( obj.split( ':' )[0], ns )
-    #print result
+    result = obj.replace(obj.split(':')[0], ns)
+    # print result
     return result
 
-def isolateLayers( clp, layers=[] ):
-    #remove layers from clip that arent in 'layer' list arg
+
+def isolateLayers(clp, layers=[]):
+    # remove layers from clip that arent in 'layer' list arg
     isolated = []
     for layer in clp.layers:
         if layer.name in layers:
-            isolated.append( layer )
+            isolated.append(layer)
     clp.layers = isolated
     return clp
 
-def isolateObjects( clp, objects=[] ):
-    #remove objects from clip that arent in 'objects' list arg
+
+def isolateObjects(clp, objects=[]):
+    # remove objects from clip that arent in 'objects' list arg
     for layer in clp.layers:
         isolated = []
         for obj in layer.objects:
             if obj.name in objects:
-                isolated.append( obj )
+                isolated.append(obj)
         layer.objects = isolated
         isolated = []
     return clp
 
-def selectObjectsInClip( clp ):
+
+def selectObjectsInClip(clp):
     select = []
     for layer in clp.layers:
         for obj in layer.objects:
-            if cmds.objExists( obj.name ):
-                select.append( obj.name )
+            if cmds.objExists(obj.name):
+                select.append(obj.name)
     if select:
-        cmds.select( select )
-
-def selectObjectsInLayers( clp, layers=[] ):
+        cmds.select(select)
+
+
+def selectObjectsInLayers(clp, layers=[]):
     select = []
     for layer in clp.layers:
-        #print layer.name
+        # print layer.name
         if layer.name in layers:
             for obj in layer.objects:
-                if cmds.objExists( obj.name ):
-                    select.append( obj.name )
+                if cmds.objExists(obj.name):
+                    select.append(obj.name)
     if select:
-        cmds.select( select )
-
-
-
-
+        cmds.select(select)