# Import smtplib for the actual sending function
import smtplib
# Import the email modules we'll need
from email.mime.text import MIMEText
import os

# do stuff


def run(modulename=''):
    send = content(modulename)
    # print send
<<<<<<< HEAD
    # usage(send)
    # send_email(send)
=======
    usage(send)
>>>>>>> 31a9bce1


def usage(send=''):
    # Open a plain text file for reading.  For this example, assume that
    # the text file contains only ASCII characters.
    # textfile = '/home/sebastianw/Desktop/b.txt'
    # fp = open(textfile, 'rb')
    # Create a text/plain message
    # msg = MIMEText(fp.read())
    msg = MIMEText(send)
    # fp.close()

    # me == the sender's email address
    # you == the recipient's email address
    me = 'weber.seb@gmail.com'
    you = 'sebastianweber@live.com'
    # msg['Subject'] = 'webr_bot %s' % textfile
    msg['Subject'] = send
    msg['From'] = me
    msg['To'] = you

    # Send the message via our own SMTP server, but don't include the
    # envelope header.
    # s = smtplib.SMTP('localhost')
    # s.sendmail(me, [you], msg.as_string())
    # s.quit()


def content(modulename):
    user = os.getenv('USER')
    return modulename + ' -- ' + user


def send_email(send=''):

    gmail_user = "weber.seb@gmail.com"
    gmail_pwd = "t0m@h@wk"
    FROM = 'weber.seb@gmail.com'
    TO = ['sebastianweber@live.com']  # must be a list
    SUBJECT = send
    TEXT = send

    # Prepare actual message
    message = """\From: %s\nTo: %s\nSubject: %s\n\n%s
            """ % (FROM, ", ".join(TO), SUBJECT, TEXT)
    try:
        # server = smtplib.SMTP(SERVER)
        server = smtplib.SMTP("smtp.gmail.com", 587)  # or port 465 doesn't seem to work!
        server.ehlo()
        server.starttls()
        server.login(gmail_user, gmail_pwd)
        server.sendmail(FROM, TO, message)
        # server.quit()
        server.close()
        print 'successfully sent the mail'
    except:
        print "failed to send mail"


# send_email()<|MERGE_RESOLUTION|>--- conflicted
+++ resolved
@@ -10,12 +10,9 @@
 def run(modulename=''):
     send = content(modulename)
     # print send
-<<<<<<< HEAD
     # usage(send)
     # send_email(send)
-=======
-    usage(send)
->>>>>>> 31a9bce1
+    # usage(send)
 
 
 def usage(send=''):
